import { trnslt } from "./translations";
import { mapHaConditionToMetnoSymbol } from "./weather-entity";
import { convertWindSpeed } from "./conversions";
// meteogram-chart.ts
// Handles all SVG/D3 chart rendering for MeteogramCard

// Make the mapping function available globally for chart rendering
if (typeof window !== "undefined") {
  window.mapHaConditionToMetnoSymbol = mapHaConditionToMetnoSymbol;
}

export class MeteogramChart {
    /**
     * Draw weather icons at each time step
     */
    public drawWeatherIcons(
        chart: any,
        symbolCode: string[],
        temperatureConverted: (number|null)[],
        x: any,
        yTemp: any,
        data: any,
        N: number
    ) {
        // If denseWeatherIcons is true, show all icons (interval 1)
        // Otherwise, space icons so they don't overlap (e.g., 44px per icon)
        const minIconSpacing = 44; // px, icon is 40px wide
        const chartWidth = this.card._chartWidth || 400;
        const maxIcons = Math.floor(chartWidth / minIconSpacing);
        const iconInterval = this.card.denseWeatherIcons
            ? 1
            : Math.max(1, Math.ceil(N / maxIcons));
        
        console.log('Icon spacing debug:', {
            denseWeatherIcons: this.card.denseWeatherIcons,
            chartWidth,
            maxIcons,
            N,
            iconInterval
        });

        chart.selectAll(".weather-icon")
            .data(symbolCode)
            .enter()
            .append("foreignObject")
            .attr("class", "weather-icon")
            .attr("x", (_: string, i: number) => x(i) - 15) // Centered: 30px / 2 = 15px
            .attr("y", (_: string, i: number) => {
                const temp = temperatureConverted[i];
                return temp !== null ? yTemp(temp) - 30 : -999; // 30px height
            })
            .attr("width", 30)  // 75% of 40px = 30px
            .attr("height", 30) // 75% of 40px = 30px
            .attr("opacity", (_: string, i: number) =>
                (temperatureConverted[i] !== null && i % iconInterval === 0) ? 1 : 0)
            .each((d: string, i: number, nodes: any) => {
                if (i % iconInterval !== 0) return;
                const node = nodes[i];
                if (!d) return;
                let iconName = d;
                if (this.card.entityId && this.card.entityId !== 'none' && this.card._weatherEntityApiInstance) {
                    const forecastTime = data.time[i];
                    const isDay = this.card.isDaytimeAt(forecastTime);
                    iconName = window.mapHaConditionToMetnoSymbol
                        ? window.mapHaConditionToMetnoSymbol(d, forecastTime, isDay)
                        : d;
                }
                iconName = iconName
                    .replace(/^lightssleet/, 'lightsleet')
                    .replace(/^lightssnow/, 'lightsnow')
                    .replace(/^lightrainshowers$/, 'lightrainshowersday')
                    .replace(/^rainshowers$/, 'rainshowersday')
                    .replace(/^heavyrainshowers$/, 'heavyrainshowersday');
                if (this.card.getIconSVG) {
                    this.card.getIconSVG(iconName).then((svgContent: string) => {
                        if (svgContent) {
                            const div = document.createElement('div');
                            div.style.width = '30px';  // 75% of 40px
                            div.style.height = '30px'; // 75% of 40px
                            div.innerHTML = svgContent;
                            node.appendChild(div);
                        }
                    });
                }
            });

        // Add temperature labels below weather icons
        chart.selectAll(".temp-label")
            .data(temperatureConverted)
            .enter()
            .append("text")
            .attr("class", "temp-label")
            .attr("x", (_: number | null, i: number) => x(i))
            .attr("y", (_: number | null, i: number) => {
                const temp = temperatureConverted[i];
                return temp !== null ? yTemp(temp) + 10 : -999; // 10px below the smaller icon
            })
            .attr("text-anchor", "middle")
            .attr("font-size", "11px")
            .attr("font-weight", "500")
            .attr("fill", "currentColor")
            .attr("opacity", (_: number | null, i: number) =>
                (temperatureConverted[i] !== null && i % iconInterval === 0) ? 1 : 0)
            .text((_: number | null, i: number) => {
                if (i % iconInterval !== 0) return "";
                const temp = temperatureConverted[i];
                if (temp === null) return "";
                // Format temperature with unit
                const tempUnit = this.card.getSystemTemperatureUnit();
                return Math.round(temp) + tempUnit;
            });
    }
    private card: any;
    constructor(cardInstance: any) {
        this.card = cardInstance;
    }

    /**
     * Ensures D3.js is loaded globally (window.d3). Returns a promise that resolves when D3 is available.
     */
    async ensureD3Loaded(): Promise<void> {
        if (window.d3) return;
        // Check if a script is already loading
        if ((window as any)._meteogramD3LoadingPromise) {
            await (window as any)._meteogramD3LoadingPromise;
            return;
        }
        // Otherwise, load D3 dynamically
        (window as any)._meteogramD3LoadingPromise = new Promise<void>((resolve, reject) => {
            const script = document.createElement('script');
            script.src = 'https://d3js.org/d3.v7.min.js';
            script.async = true;
            script.onload = () => {
                resolve();
            };
            script.onerror = () => {
                reject(new Error('Failed to load D3.js library'));
            };
            document.head.appendChild(script);
        });
        await (window as any)._meteogramD3LoadingPromise;
    }

    drawGridOutline(chart: any) {
        chart.append("line")
            .attr("class", "line")
            .attr("x1", 0).attr("x2", this.card._chartWidth)
            .attr("y1", 0).attr("y2", 0)
            .attr("stroke", "var(--meteogram-grid-color, #e0e0e0)")
            .attr("stroke-width", 3);

        chart.append("line")
            .attr("class", "line")
            .attr("x1", 0).attr("x2", this.card._chartWidth)
            .attr("y1", this.card._chartHeight).attr("y2", this.card._chartHeight)
            .attr("stroke", "var(--meteogram-grid-color, #e0e0e0)");

        chart.append("line")
            .attr("class", "line")
            .attr("x1", this.card._chartWidth).attr("x2", this.card._chartWidth)
            .attr("y1", 0).attr("y2", this.card._chartHeight)
            .attr("stroke", "var(--meteogram-grid-color, #e0e0e0)")
            .attr("stroke-width", 3);

        chart.append("line")
            .attr("class", "line")
            .attr("x1", 0).attr("x2", 0)
            .attr("y1", 0).attr("y2" , this.card._chartHeight)
            .attr("stroke", "var(--meteogram-grid-color, #e0e0e0)")
            .attr("stroke-width", 3);
    }

    drawBottomHourLabels(svg: any, time: Date[], margin: any, x: any, windBandHeight: number, width: number) {
        const hourLabelY = margin.top + this.card._chartHeight + windBandHeight + 15;
        svg.selectAll(".bottom-hour-label")
            .data(time)
            .enter()
            .append("text")
            .attr("class", "bottom-hour-label")
            .attr("x", (_: Date, i: number) => margin.left + x(i))
            .attr("y", hourLabelY)
            .attr("text-anchor", "middle")
            .text((d: Date, i: number) => {
                const haLocale = this.card.getHaLocale();
                const hour = d.toLocaleTimeString(haLocale, {hour: "2-digit", hour12: false});
                if (width < 400) {
                    return i % 6 === 0 ? hour : "";
                } else if (width > 800) {
                    return i % 2 === 0 ? hour : "";
                } else {
                    return i % 3 === 0 ? hour : "";
                }
            });
    }

    drawTemperatureLine(chart: any, temperature: (number|null)[], x: any, yTemp: any, legendX?: number, legendY?: number) {
        const d3 = window.d3;

        // Create a gradient that transitions from blue (cold/below freezing) to red (warm/above freezing)
        const gradientId = `temp-gradient-${Math.random().toString(36).substr(2, 9)}`;
        this.card._debugLog(`🎨 Creating temperature gradient with ID: ${gradientId}`);
        
        const defs = chart.append("defs");
        const gradient = defs.append("linearGradient")
            .attr("id", gradientId)
            .attr("x1", "0%")
            .attr("y1", "100%")  // Bottom of chart
            .attr("x2", "0%")
            .attr("y2", "0%");   // Top of chart

        // Get the temperature domain
        const tempDomain = yTemp.domain(); // [min, max] in temperature units
        this.card._debugLog(`🎨 Temperature domain: [${tempDomain[0]}°, ${tempDomain[1]}°]`);

        // Calculate the position of 0°C as a percentage
        const freezingPoint = 0;
        const freezingPercent = ((freezingPoint - tempDomain[0]) / (tempDomain[1] - tempDomain[0])) * 100;
        this.card._debugLog(`🎨 Freezing point position (before clamp): ${freezingPercent.toFixed(1)}%`);

        // Clamp to valid range
        const clampedFreezingPercent = Math.max(0, Math.min(100, freezingPercent));
        this.card._debugLog(`🎨 Freezing point position (after clamp): ${clampedFreezingPercent.toFixed(1)}%`);

        // Create gradient stops
        const gradientStops: Array<{offset: string, color: string}> = [];
        
        // Deep blue for very cold temperatures
        gradientStops.push({offset: "0%", color: "#0066cc"});
        gradient.append("stop")
            .attr("offset", "0%")
            .attr("stop-color", "#0066cc");

        // Transition to lighter blue approaching freezing
        if (clampedFreezingPercent > 10) {
            const offset = `${Math.max(0, clampedFreezingPercent - 10)}%`;
            gradientStops.push({offset, color: "#4da6ff"});
            gradient.append("stop")
                .attr("offset", offset)
                .attr("stop-color", "#4da6ff");
        }

        // At freezing point, use a neutral blue
        gradientStops.push({offset: `${clampedFreezingPercent}%`, color: "#66b3ff"});
        gradient.append("stop")
            .attr("offset", `${clampedFreezingPercent}%`)
            .attr("stop-color", "#66b3ff");

        // Transition to orange/red above freezing
        if (clampedFreezingPercent < 90) {
            const offset = `${Math.min(100, clampedFreezingPercent + 10)}%`;
            gradientStops.push({offset, color: "#ff9933"});
            gradient.append("stop")
                .attr("offset", offset)
                .attr("stop-color", "#ff9933");
        }

        // Deep red/orange for warm temperatures
        gradientStops.push({offset: "100%", color: "#ff6600"});
        gradient.append("stop")
            .attr("offset", "100%")
            .attr("stop-color", "#ff6600");

        this.card._debugLog(`🎨 Gradient stops created:`, gradientStops);

        const line = d3.line()
            .defined((d: number | null) => d !== null)
            .x((_: number | null, i: number) => x(i))
            .y((_: number | null, i: number) => temperature[i] !== null ? yTemp(temperature[i]) : 0)
            .curve(d3.curveMonotoneX);

        this.card._debugLog(`🎨 Applying gradient to temperature line with stroke: url(#${gradientId})`);
        
        // Check if user has set a custom color that would override the gradient
        const tempLineColorVar = getComputedStyle(this.card).getPropertyValue('--meteogram-temp-line-color');
        const hasCustomColor = tempLineColorVar && tempLineColorVar.trim();
        
        if (hasCustomColor) {
            this.card._debugLog(`⚠️ CSS variable --meteogram-temp-line-color is set to "${tempLineColorVar.trim()}" - using custom color instead of gradient`);
        } else {
            this.card._debugLog(`✅ No custom --meteogram-temp-line-color set, using gradient`);
        }
        
        const tempPath = chart.append("path")
            .datum(temperature)
            .attr("class", "temp-line")
<<<<<<< HEAD
            .attr("d", line)
            .attr("stroke", "currentColor")
            .attr("stroke-width", "1.5")
            .attr("opacity", "0.6")
            .attr("fill", "none");
=======
            .attr("d", line);
        
        // Apply either custom color or gradient
        if (hasCustomColor) {
            tempPath.style("stroke", tempLineColorVar.trim());
        } else {
            tempPath.attr("stroke", `url(#${gradientId})`);
        }

        // Verify the gradient was added to the DOM
        const gradientElement = chart.select(`#${gradientId}`);
        if (gradientElement.empty()) {
            this.card._debugLog(`⚠️ WARNING: Gradient element #${gradientId} not found in DOM!`);
        } else {
            this.card._debugLog(`✅ Gradient element #${gradientId} successfully added to DOM`);
            const stops = gradientElement.selectAll('stop');
            this.card._debugLog(`✅ Gradient has ${stops.size()} stops`);
        }
>>>>>>> ded2d1e9

            // Always draw axis label (if not in focussed mode)
            if (!this.card.focussed && this.card.displayMode !== "core") {
                chart.append("text")
                    .attr("class", "axis-label")
                    .attr("text-anchor", "middle")
                    .attr("transform", `translate(${-this.card._margin.left + 20},${yTemp.range()[0] / 2}) rotate(-90)`)
                    .text(trnslt(this.card.hass, "ui.card.meteogram.attributes.temperature", "Temperature") + " (" + this.card._tempUnit + ")");
            }

            // Draw colored top legend if coordinates are provided
            if (legendX !== undefined && legendY !== undefined) {
                chart.append("text")
                    .attr("class", "legend legend-temp")
                    .attr("x", legendX)
                    .attr("y", legendY)
                    .attr("text-anchor", "start")
                    .text(trnslt(this.card.hass, "ui.card.meteogram.attributes.temperature", "Temperature") + " (" + this.card._tempUnit + ")");
            }
            

    }

    drawChartGrid(svg: any, chart: any, d3: any, x: any, yTemp: any, N: number, margin: any, dayStarts: number[]) {
        // Day boundary ticks (top short ticks)
        const tickLength = 12; // Short tick length above the top line
        svg.selectAll(".day-tic")
            .data(dayStarts)
            .enter()
            .append("line")
            .attr("class", "day-tic")
            .attr("x1", (d: number) => margin.left + x(d))
            .attr("x2", (d: number) => margin.left + x(d))
            .attr("y1", margin.top - tickLength)
            .attr("y2", this.card._chartHeight + margin.top)
            .attr("stroke", "#1a237e")
            .attr("stroke-width", 3)
            .attr("opacity", 0.6);

        // Always add temperature Y axis (left side)
        chart.append("g")
            .attr("class", "temperature-axis")
            .call(window.d3.axisLeft(yTemp)
                .tickFormat((d: any) => `${d}`));

        // Add temperature Y axis for horizontal grid lines (no numbers)
        chart.append("g")
            .attr("class", "grid")
            .call(window.d3.axisLeft(yTemp)
                .tickSize(-this.card._chartWidth)
                .tickFormat(() => ""));

        // Add vertical gridlines
        chart.append("g")
            .attr("class", "xgrid")
            .selectAll("line")
            .data(d3.range(N))
            .enter().append("line")
            .attr("x1", (i: number) => x(i))
            .attr("x2", (i: number) => x(i))
            .attr("y1", 0)
            .attr("y2", this.card._chartHeight)
            .attr("stroke", "currentColor")
            .attr("stroke-width", 1);
    }

    drawRainBars(
        chart: any,
        rain: (number|null)[],
        rainMax: (number|null)[],
        N: number,
        x: any,
        yPrecip: any,
        dx: number,
        legendX?: number,
        legendY?: number
    ) {
        const barWidth = dx * 0.8;
        
        // Only draw rainMax bars if precipitation min/max data is available
        if (this.card._dataAvailability.precipitationMinMax) {
            // Draw the max rain range bars first (only for non-null values)
            const rainMaxData = rainMax.slice(0, N - 1).map((d, i) => ({ value: d, index: i })).filter(d => d.value !== null && d.value > 0);
            
            chart.selectAll(".rain-max-bar")
                .data(rainMaxData)
                .enter()
                .append("rect")
                .attr("class", "rain-max-bar")
                .attr("x", (d: any) => x(d.index) + dx / 2 - barWidth / 2)
                .attr("y", (d: any) => {
                    const h = this.card._chartHeight - yPrecip(d.value);
                    const scaledH = h < 2 && d.value > 0 ? 2 : h * 0.7; // Minimum height of 2px for visibility
                    return yPrecip(0) - scaledH;
                })
                .attr("width", barWidth)
                .attr("height", (d: any) => {
                    const h = this.card._chartHeight - yPrecip(d.value);
                    return h < 2 && d.value > 0 ? 2 : h * 0.7;
                })
                .attr("fill", "currentColor");
        }

        // Draw main rain bars (foreground, deeper blue) - filter out null values
        const rainBarData = rain.slice(0, N - 1).map((d, i) => ({ value: d, index: i })).filter(d => d.value !== null && d.value > 0);
        
        chart.selectAll(".rain-bar")
            .data(rainBarData)
            .enter().append("rect")
            .attr("class", "rain-bar")
            .attr("x", (d: any) => x(d.index) + dx / 2 - barWidth / 2)
            .attr("y", (d: any) => {
                const h = this.card._chartHeight - yPrecip(d.value);
                const scaledH = h < 2 && d.value > 0 ? 2 : h * 0.7;
                return yPrecip(0) - scaledH;
            })
            .attr("width", barWidth)
            .attr("height", (d: any) => {
                const h = this.card._chartHeight - yPrecip(d.value);
                return h < 2 && d.value > 0 ? 2 : h * 0.7;
            })
            .attr("fill", "currentColor");

        // Add main rain labels (show if rain > 0) - filter out null values
        const rainLabelData = rain.slice(0, N - 1).map((d, i) => ({ value: d, index: i })).filter(d => d.value !== null && d.value > 0);
        
        chart.selectAll(".rain-label")
            .data(rainLabelData)
            .enter()
            .append("text")
            .attr("class", "rain-label")
            .attr("x", (d: any) => x(d.index) + dx / 2)
            .attr("y", (d: any) => {
                const h = this.card._chartHeight - yPrecip(d.value);
                const scaledH = h < 2 && d.value > 0 ? 2 : h * 0.7;
                return yPrecip(0) - scaledH - 4; // 4px above the top of the bar
            })
            .text((d: any) => {
                if (d.value <= 0) return "";
                return d.value < 1 ? d.value.toFixed(1) : d.value.toFixed(0);
            })
            .attr("opacity", (d: any) => d.value > 0 ? 1 : 0);

        // Add max rain labels (only if precipitation min/max data is available)
        if (this.card._dataAvailability.precipitationMinMax) {
            const rainMaxLabelData = rainMax.slice(0, N - 1).map((d, i) => ({ value: d, index: i })).filter(d => d.value !== null);
            
            chart.selectAll(".rain-max-label")
                .data(rainMaxLabelData)
                .enter()
                .append("text")
                .attr("class", "rain-max-label")
                .attr("x", (d: any) => x(d.index) + dx / 2)
                .attr("y", (d: any) => {
                    const h = this.card._chartHeight - yPrecip(d.value);
                    const scaledH = h < 2 && d.value > 0 ? 2 : h * 0.7;
                    return yPrecip(0) - scaledH - 18; // 18px above the top of the max bar
                })
                .text((d: any) => {
                    const rainValue = rain?.[d.index] ?? 0;
                    if (d.value <= rainValue) return "";
                    return d.value < 1 ? d.value.toFixed(1) : d.value.toFixed(0);
                })
                .attr("opacity", (d: any) => {
                    const rainValue = rain?.[d.index] ?? 0;
                    return (d.value > rainValue) ? 1 : 0;
                });
        }

        // Add precipitation legend if coordinates are provided
        if (legendX !== undefined && legendY !== undefined) {
            const precipUnit = this.card.getSystemPrecipitationUnit();
                chart.append("text")
                    .attr("class", "legend legend-rain")
                    .attr("x", legendX)
                    .attr("y", legendY)
                    .attr("text-anchor", "start")
                    .text(trnslt(this.card.hass, "ui.card.meteogram.attributes.precipitation", "Precipitation") + ` (${precipUnit})`);
        }
    }

     /**
     * Draw date labels at the top of the chart
     */
    public drawDateLabels(
        svg: any,
        time: Date[],
        dayStarts: number[],
        margin: { top: number; right: number; bottom: number; left: number },
        x: any,
        chartWidth: number,
        dateLabelY: number
    ) {
    if (!this.card.focussed) {
            svg.selectAll(".top-date-label")
                .data(dayStarts)
                .enter()
                .append("text")
                .attr("class", "top-date-label")
                .attr("x", (d: number, i: number) => {
                    // Ensure last label does not go outside chart area
                    const rawX = margin.left + x(d);
                    if (i === dayStarts.length - 1) {
                        // Cap to chart right edge minus a small margin
                        return Math.min(rawX, margin.left + chartWidth - 80);
                    }
                    return rawX;
                })
                .attr("y", dateLabelY)
                .attr("text-anchor", "start")
                .attr("opacity", (d: number, i: number) => {
                    // Check if there's enough space for this label
                    if (i === dayStarts.length - 1) return 1; // Always show the last day

                    const thisLabelPos = margin.left + x(d);
                    const nextLabelPos = margin.left + x(dayStarts[i + 1]);
                    const minSpaceNeeded = 100; // Minimum pixels needed between labels

                    // If not enough space between this and next label, hide this one
                    return nextLabelPos - thisLabelPos < minSpaceNeeded ? 0 : 1;
                })
                .text((d: number) => {
                    const dt = time[d];
                    // Use HA locale for date formatting
                    const haLocale = this.card.getHaLocale();
                    return dt.toLocaleDateString(haLocale, {weekday: "short", day: "2-digit", month: "short"});
                });
        }
    }
    public drawCloudBand(chart: any, cloudCover: (number|null)[], N: number, x: any, legendX?: number, legendY?: number) {
        const d3 = window.d3;
        // Filter out nulls for cloudCover array
        const cloudFiltered = cloudCover.map(c => c ?? 0);
        const bandTop = this.card._chartHeight * 0.01;
        const bandHeight = this.card._chartHeight * 0.20;
        const cloudBandPoints: [number, number][] = [];
        for (let i = 0; i < N; i++) {
            cloudBandPoints.push([x(i), bandTop + (bandHeight / 2) * (1 - cloudFiltered[i] / 100)]);
        }
        for (let i = N - 1; i >= 0; i--) {
            cloudBandPoints.push([x(i), bandTop + (bandHeight / 2) * (1 + cloudFiltered[i] / 100)]);
        }
        chart.append("path")
            .attr("class", "cloud-area")
            .attr("d", d3.line()
                .x((d: [number, number]) => d[0])
                .y((d: [number, number]) => d[1])
                .curve(d3.curveLinearClosed)(cloudBandPoints));
        // Render legend if legendX and legendY are provided
        if (legendX !== undefined && legendY !== undefined) {
            chart.append("text")
                .attr("class", "legend legend-cloud")
                .attr("x", legendX)
                .attr("y", legendY)
                .attr("text-anchor", "start")
                .text(trnslt(this.card.hass, "ui.card.meteogram.attributes.cloud_coverage", "Cloud Cover") + ` (%)`);
        }
    }
    public drawPressureLine(chart: any, pressure: (number|null)[], x: any, yPressure: any, legendX?: number, legendY?: number) {
        const d3 = window.d3;
    //
        const pressureLine = d3.line()
            .defined((d: number | null) => d !== null && typeof d === "number" && !isNaN(d))
            .x((_: number, i: number) => x(i))
            .y((d: number | null) => yPressure(d as number));

        chart.append("path")
            .datum(pressure)
            .attr("class", "pressure-line")
            .attr("d", pressureLine)
            .attr("fill", "none"); // Ensure no area fill, let CSS handle stroke

        // Draw right-side pressure axis
        const pressureDomain = yPressure.domain();
        const minPressure = Math.ceil(pressureDomain[0] / 10) * 10; // Round to nearest 10
        const maxPressure = Math.floor(pressureDomain[1] / 10) * 10; // Round to nearest 10
        const pressureTicks = [];
        for (let p = minPressure; p <= maxPressure; p += 10) { // Increment by 10 instead of 1
            pressureTicks.push(p);
        }
        chart.append("g")
            .attr("class", "pressure-axis")
            .attr("transform", `translate(${this.card._chartWidth}, 0)`)
            .call(d3.axisRight(yPressure)
                .tickValues(pressureTicks)
                .tickFormat(d3.format('d')));

        // Always draw axis label (if not in focussed mode)
        if (!this.card.focussed && this.card.displayMode !== "core") {
            chart.append("text")
                .attr("class", "axis-label")
                .attr("text-anchor", "middle")
                .attr("transform", `translate(${this.card._chartWidth + this.card._margin.right-20},${yPressure.range()[0] / 2}) rotate(90)`)
                .text(trnslt(this.card.hass, "ui.card.meteogram.attributes.air_pressure", "Pressure") + " (" + this.card._pressureUnit + ")");
        }

        // Draw colored top legend if coordinates are provided
        if (legendX !== undefined && legendY !== undefined) {
            chart.append("text")
                .attr("class", "legend legend-pressure")
                .attr("x", legendX)
                .attr("y", legendY)
                .attr("text-anchor", "start")
                .text(trnslt(this.card.hass, "ui.card.meteogram.attributes.air_pressure", "Pressure") + " (" + this.card._pressureUnit + ")");
        }
    }

    /**
     * Draw wind band (barbs, grid, background, border)
     */
    public drawWindBand(
        svg: any,
        x: any,
        windBandHeight: number,
        margin: any,
        width: number,
        N: number,
        time: Date[],
        windSpeed: (number|null)[],
        windGust: (number|null)[],
        windDirection: (number|null)[],
        windSpeedUnit: string
    ) {
        const d3 = window.d3;
        const windBandYOffset = margin.top + this.card._chartHeight;
        const windBand = svg.append('g')
            .attr('transform', `translate(${margin.left},${windBandYOffset})`);

        // Even hour grid lines
        const twoHourIdx: number[] = [];
        for (let i = 0; i < N; i++) {
            if (time[i].getHours() % 2 === 0) twoHourIdx.push(i);
        }

        windBand.selectAll(".wind-band-grid")
            .data(twoHourIdx)
            .enter()
            .append("line")
            .attr("class", "wind-band-grid")
            .attr("x1", (i: number) => x(i))
            .attr("x2", (i: number) => x(i))
            .attr("y1", 0)
            .attr("y2", windBandHeight)
            .attr("stroke", "currentColor")
            .attr("stroke-width", 1);

        // Wind band border (outline)
        windBand.append("rect")
            .attr("class", "wind-band-outline")
            .attr("x", 0)
            .attr("y", 0)
            .attr("width", this.card._chartWidth)
            .attr("height", windBandHeight)
            .attr("stroke", "currentColor")
            .attr("stroke-width", 2)
            .attr("fill", "none");

        windBand.append("rect")
            .attr("class", "wind-band-bg")
            .attr("x", 0)
            .attr("y", 0)
            .attr("width", this.card._chartWidth)
            .attr("height", windBandHeight);

        // Day change lines in wind band
        const dayChangeIdx = [];
        for (let i = 1; i < N; i++) {
            if (time[i].getDate() !== time[i - 1].getDate()) dayChangeIdx.push(i);
        }
        windBand.selectAll(".twentyfourh-line-wind")
            .data(dayChangeIdx)
            .enter()
            .append("line")
            .attr("class", "twentyfourh-line-wind")
            .attr("x1", (i: number) => x(i))
            .attr("x2", (i: number) => x(i))
            .attr("y1", 0)
            .attr("y2", windBandHeight);

        // Find the even hours for grid lines first
        const evenHourIdx: number[] = [];
        for (let i = 0; i < N; i++) {
            if (time[i].getHours() % 2 === 0) evenHourIdx.push(i);
        }

        // Now place wind barbs exactly in the middle between even hours
        const windBarbY = windBandHeight / 2;
        for (let idx = 0; idx < evenHourIdx.length - 1; idx++) {
            const startIdx = evenHourIdx[idx];
            const endIdx = evenHourIdx[idx + 1];
            if (width < 400 && idx % 2 !== 0) continue;
            const centerX = (x(startIdx) + x(endIdx)) / 2;
            const dataIdx = Math.floor((startIdx + endIdx) / 2);
            const speed = windSpeed[dataIdx];
            const gust = windGust[dataIdx];
            const dir = windDirection[dataIdx];
            if (typeof speed !== 'number' || typeof dir !== 'number' || isNaN(speed) || isNaN(dir)) continue;
            
            // Convert wind speeds to knots for proper wind barb calculation
            const speedInKnots = convertWindSpeed(speed, windSpeedUnit, "kt");
            const gustInKnots = typeof gust === 'number' && !isNaN(gust) ? convertWindSpeed(gust, windSpeedUnit, "kt") : null;
            
            const minBarbLen = width < 400 ? 18 : 23;
            const maxBarbLen = width < 400 ? 30 : 38;
            const windLenScale = d3.scaleLinear()
                .domain([0, Math.max(15, d3.max(windSpeed.filter(v => typeof v === 'number' && !isNaN(v))) || 20)])
                .range([minBarbLen, maxBarbLen]);
            const barbLen = windLenScale(speed);
            this.drawWindBarb(windBand, centerX, windBarbY, speedInKnots, gustInKnots, dir, barbLen, width < 400 ? 0.7 : 0.8);
        }
    }

    /**
     * Draw a wind barb at the given position
     */
    public drawWindBarb(
        g: any,
        x: number,
        y: number,
        speed: number,
        gust: number | null,
        dirDeg: number,
        len: number,
        scale = 0.8
    ) {
        const featherLong = 12;
        const featherShort = 6;
        const featherYOffset = 3;

        const barbGroup = g.append("g")
            .attr("transform", `translate(${x},${y}) rotate(${(dirDeg) % 360}) scale(${scale})`);

        const y0 = -len / 2, y1 = +len / 2;

        if (speed < 2) {
            barbGroup.append("circle")
                .attr("class", "wind-barb-calm")
                .attr("cx", 0)
                .attr("cy", 0)
                .attr("r", 4);
            return;
        }

        barbGroup.append("line")
            .attr("class", "wind-barb")
            .attr("x1", 0).attr("y1", y0)
            .attr("x2", 0).attr("y2", y1);

        barbGroup.append("circle")
            .attr("class", "wind-barb-dot")
            .attr("cx", 0)
            .attr("cy", y1)
            .attr("r", 4);

        let v = speed, wy = y0, step = 7;
        
        // Calculate pennants (50 knots each), then full feathers (10 knots), then half feathers (5 knots)
        let n50 = Math.floor(v / 50);
        v -= n50 * 50;
        let n10 = Math.floor(v / 10);
        v -= n10 * 10;
        let n5 = Math.floor(v / 5);
        v -= n5 * 5;

        // Draw pennants (triangles) for 50 knot increments
        for (let i = 0; i < n50; i++, wy += step * 1.5) {
            const pennantHeight = 10;
            const pennantWidth = featherLong;
            barbGroup.append("polygon")
                .attr("class", "wind-barb-pennant")
                .attr("points", `0,${wy} ${pennantWidth},${wy + featherYOffset} 0,${wy + pennantHeight}`)
                .attr("fill", "currentColor")
                .attr("stroke", "currentColor")
                .attr("stroke-width", 1);
        }

        // Draw full feathers for 10 knot increments
        for (let i = 0; i < n10; i++, wy += step) {
            barbGroup.append("line")
                .attr("class", "wind-barb-feather")
                .attr("x1", 0).attr("y1", wy)
                .attr("x2", featherLong).attr("y2", wy + featherYOffset)
                .attr("stroke-width", 2);
        }

        // Draw half feathers for 5 knot increments
        for (let i = 0; i < n5; i++, wy += step) {
            barbGroup.append("line")
                .attr("class", "wind-barb-half")
                .attr("x1", 0).attr("y1", wy)
                .attr("x2", featherShort).attr("y2", wy + featherYOffset / 1.5)
                .attr("stroke-width", 2);
        }

        // Draw gust feathers on the opposite side (left side) in yellow/orange
        // Only show gusts if they are greater than sustained wind speed
        if (typeof gust === 'number' && !isNaN(gust) && gust > speed) {
            let gustWy = y0;
            let gustV = gust; // Show absolute gust speed, not difference
            const gustStep = 7;
            
            // Calculate gust pennants, feathers, and half-feathers (showing absolute gust speed)
            let gustN50 = Math.floor(gustV / 50);
            gustV -= gustN50 * 50;
            let gustN10 = Math.floor(gustV / 10);
            gustV -= gustN10 * 10;
            let gustN5 = Math.floor(gustV / 5);
            
            // Draw gust pennants on the left side for 50 knot increments
            for (let i = 0; i < gustN50; i++, gustWy += gustStep * 1.5) {
                const pennantHeight = 10;
                const pennantWidth = -featherLong; // Negative for left side
                barbGroup.append("polygon")
                    .attr("class", "wind-barb-gust-pennant")
                    .attr("points", `0,${gustWy} ${pennantWidth},${gustWy + featherYOffset} 0,${gustWy + pennantHeight}`)
                    .attr("fill", "#FF8C00")
                    .attr("stroke", "#FF8C00")
                    .attr("stroke-width", 1);
            }
            
            // Draw gust feathers on the left side (negative x values)
            for (let i = 0; i < gustN10; i++, gustWy += gustStep) {
                barbGroup.append("line")
                    .attr("class", "wind-barb-gust-feather")
                    .attr("x1", 0).attr("y1", gustWy)
                    .attr("x2", -featherLong).attr("y2", gustWy + featherYOffset)
                    .attr("stroke", "#FF8C00") // Orange color for gusts
                    .attr("stroke-width", 2);
            }
            
            for (let i = 0; i < gustN5; i++, gustWy += gustStep) {
                barbGroup.append("line")
                    .attr("class", "wind-barb-gust-half")
                    .attr("x1", 0).attr("y1", gustWy)
                    .attr("x2", -featherShort).attr("y2", gustWy + featherYOffset / 1.5)
                    .attr("stroke", "#FFA500") // Slightly lighter orange for half-feathers
                    .attr("stroke-width", 2);
            }
        }
    }
}<|MERGE_RESOLUTION|>--- conflicted
+++ resolved
@@ -30,7 +30,7 @@
         const iconInterval = this.card.denseWeatherIcons
             ? 1
             : Math.max(1, Math.ceil(N / maxIcons));
-        
+
         console.log('Icon spacing debug:', {
             denseWeatherIcons: this.card.denseWeatherIcons,
             chartWidth,
@@ -199,7 +199,7 @@
         // Create a gradient that transitions from blue (cold/below freezing) to red (warm/above freezing)
         const gradientId = `temp-gradient-${Math.random().toString(36).substr(2, 9)}`;
         this.card._debugLog(`🎨 Creating temperature gradient with ID: ${gradientId}`);
-        
+
         const defs = chart.append("defs");
         const gradient = defs.append("linearGradient")
             .attr("id", gradientId)
@@ -223,7 +223,7 @@
 
         // Create gradient stops
         const gradientStops: Array<{offset: string, color: string}> = [];
-        
+
         // Deep blue for very cold temperatures
         gradientStops.push({offset: "0%", color: "#0066cc"});
         gradient.append("stop")
@@ -269,29 +269,27 @@
             .curve(d3.curveMonotoneX);
 
         this.card._debugLog(`🎨 Applying gradient to temperature line with stroke: url(#${gradientId})`);
-        
+
         // Check if user has set a custom color that would override the gradient
         const tempLineColorVar = getComputedStyle(this.card).getPropertyValue('--meteogram-temp-line-color');
         const hasCustomColor = tempLineColorVar && tempLineColorVar.trim();
-        
+
         if (hasCustomColor) {
             this.card._debugLog(`⚠️ CSS variable --meteogram-temp-line-color is set to "${tempLineColorVar.trim()}" - using custom color instead of gradient`);
         } else {
             this.card._debugLog(`✅ No custom --meteogram-temp-line-color set, using gradient`);
         }
-        
+
         const tempPath = chart.append("path")
             .datum(temperature)
             .attr("class", "temp-line")
-<<<<<<< HEAD
             .attr("d", line)
             .attr("stroke", "currentColor")
             .attr("stroke-width", "1.5")
             .attr("opacity", "0.6")
             .attr("fill", "none");
-=======
             .attr("d", line);
-        
+
         // Apply either custom color or gradient
         if (hasCustomColor) {
             tempPath.style("stroke", tempLineColorVar.trim());
@@ -308,7 +306,6 @@
             const stops = gradientElement.selectAll('stop');
             this.card._debugLog(`✅ Gradient has ${stops.size()} stops`);
         }
->>>>>>> ded2d1e9
 
             // Always draw axis label (if not in focussed mode)
             if (!this.card.focussed && this.card.displayMode !== "core") {
@@ -387,12 +384,12 @@
         legendY?: number
     ) {
         const barWidth = dx * 0.8;
-        
+
         // Only draw rainMax bars if precipitation min/max data is available
         if (this.card._dataAvailability.precipitationMinMax) {
             // Draw the max rain range bars first (only for non-null values)
             const rainMaxData = rainMax.slice(0, N - 1).map((d, i) => ({ value: d, index: i })).filter(d => d.value !== null && d.value > 0);
-            
+
             chart.selectAll(".rain-max-bar")
                 .data(rainMaxData)
                 .enter()
@@ -414,7 +411,7 @@
 
         // Draw main rain bars (foreground, deeper blue) - filter out null values
         const rainBarData = rain.slice(0, N - 1).map((d, i) => ({ value: d, index: i })).filter(d => d.value !== null && d.value > 0);
-        
+
         chart.selectAll(".rain-bar")
             .data(rainBarData)
             .enter().append("rect")
@@ -434,7 +431,7 @@
 
         // Add main rain labels (show if rain > 0) - filter out null values
         const rainLabelData = rain.slice(0, N - 1).map((d, i) => ({ value: d, index: i })).filter(d => d.value !== null && d.value > 0);
-        
+
         chart.selectAll(".rain-label")
             .data(rainLabelData)
             .enter()
@@ -455,7 +452,7 @@
         // Add max rain labels (only if precipitation min/max data is available)
         if (this.card._dataAvailability.precipitationMinMax) {
             const rainMaxLabelData = rainMax.slice(0, N - 1).map((d, i) => ({ value: d, index: i })).filter(d => d.value !== null);
-            
+
             chart.selectAll(".rain-max-label")
                 .data(rainMaxLabelData)
                 .enter()
@@ -706,11 +703,11 @@
             const gust = windGust[dataIdx];
             const dir = windDirection[dataIdx];
             if (typeof speed !== 'number' || typeof dir !== 'number' || isNaN(speed) || isNaN(dir)) continue;
-            
+
             // Convert wind speeds to knots for proper wind barb calculation
             const speedInKnots = convertWindSpeed(speed, windSpeedUnit, "kt");
             const gustInKnots = typeof gust === 'number' && !isNaN(gust) ? convertWindSpeed(gust, windSpeedUnit, "kt") : null;
-            
+
             const minBarbLen = width < 400 ? 18 : 23;
             const maxBarbLen = width < 400 ? 30 : 38;
             const windLenScale = d3.scaleLinear()
@@ -764,7 +761,7 @@
             .attr("r", 4);
 
         let v = speed, wy = y0, step = 7;
-        
+
         // Calculate pennants (50 knots each), then full feathers (10 knots), then half feathers (5 knots)
         let n50 = Math.floor(v / 50);
         v -= n50 * 50;
@@ -809,14 +806,14 @@
             let gustWy = y0;
             let gustV = gust; // Show absolute gust speed, not difference
             const gustStep = 7;
-            
+
             // Calculate gust pennants, feathers, and half-feathers (showing absolute gust speed)
             let gustN50 = Math.floor(gustV / 50);
             gustV -= gustN50 * 50;
             let gustN10 = Math.floor(gustV / 10);
             gustV -= gustN10 * 10;
             let gustN5 = Math.floor(gustV / 5);
-            
+
             // Draw gust pennants on the left side for 50 knot increments
             for (let i = 0; i < gustN50; i++, gustWy += gustStep * 1.5) {
                 const pennantHeight = 10;
@@ -828,7 +825,7 @@
                     .attr("stroke", "#FF8C00")
                     .attr("stroke-width", 1);
             }
-            
+
             // Draw gust feathers on the left side (negative x values)
             for (let i = 0; i < gustN10; i++, gustWy += gustStep) {
                 barbGroup.append("line")
@@ -838,7 +835,7 @@
                     .attr("stroke", "#FF8C00") // Orange color for gusts
                     .attr("stroke-width", 2);
             }
-            
+
             for (let i = 0; i < gustN5; i++, gustWy += gustStep) {
                 barbGroup.append("line")
                     .attr("class", "wind-barb-gust-half")
